--- conflicted
+++ resolved
@@ -1,9 +1,5 @@
 {
-<<<<<<< HEAD
-  "query": "\n            SELECT COUNT(*) FROM populist_user\n            JOIN user_profile ON populist_user.id = user_profile.user_id\n            JOIN address a ON user_profile.address_id = a.id\n            WHERE ($1::text IS NULL OR a.state = $1)\n        ",
-=======
   "query": "\n                SELECT\n                    e.id AS embed_id,\n                    e.embed_type AS \"embed_type:EmbedType\",\n                    e.name,\n                    eo.url,\n                    eo.last_ping_at\n                FROM\n                    embed_origin eo\n                JOIN\n                    embed e ON eo.embed_id = e.id\n                WHERE\n                    e.organization_id = $1\n                ORDER BY\n                    eo.last_ping_at DESC\n                LIMIT $2;\n            ",
->>>>>>> ab61dc79
   "describe": {
     "columns": [
       {
@@ -21,9 +17,5 @@
       null
     ]
   },
-<<<<<<< HEAD
-  "hash": "b6a100808e5bb33bba3bd43585e7712b965d9588138f9775779319ef2fce7320"
-=======
   "hash": "9ac734deaa26b00dfb5545435d08cc0dec2161fd15eca46de91f0c89b8b07741"
->>>>>>> ab61dc79
 }