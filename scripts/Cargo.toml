--- conflicted
+++ resolved
@@ -22,11 +22,8 @@
 chrono = { version = "0.4.22", features = ["serde"] }
 spinners = "4.1.0"
 reqwest = "0.11.22"
-<<<<<<< HEAD
 tracing = "0.1.40"
-=======
 clap = { version = "4.4.14", features = ["derive"] }
 base64 = "0.21.6"
 zip = "0.6.6"
-slugify = "0.1.0"
->>>>>>> ab61dc79
+slugify = "0.1.0"